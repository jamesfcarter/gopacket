// Copyright 2012 Google, gopacket.LayerTypeMetadata{Inc. All rights reserved}.
//
// Use of this source code is governed by a BSD-style license
// that can be found in the LICENSE file in the root of the source
// tree.

package layers

import (
	"code.google.com/p/gopacket"
)

var (
	LayerTypeARP                         = gopacket.RegisterLayerType(10, gopacket.LayerTypeMetadata{"ARP", gopacket.DecodeFunc(decodeARP)})
	LayerTypeCiscoDiscovery              = gopacket.RegisterLayerType(11, gopacket.LayerTypeMetadata{"CiscoDiscovery", gopacket.DecodeFunc(decodeCiscoDiscovery)})
	LayerTypeEthernetCTP                 = gopacket.RegisterLayerType(12, gopacket.LayerTypeMetadata{"EthernetCTP", gopacket.DecodeFunc(decodeEthernetCTP)})
	LayerTypeEthernetCTPForwardData      = gopacket.RegisterLayerType(13, gopacket.LayerTypeMetadata{"EthernetCTPForwardData", nil})
	LayerTypeEthernetCTPReply            = gopacket.RegisterLayerType(14, gopacket.LayerTypeMetadata{"EthernetCTPReply", nil})
	LayerTypeDot1Q                       = gopacket.RegisterLayerType(15, gopacket.LayerTypeMetadata{"Dot1Q", gopacket.DecodeFunc(decodeDot1Q)})
	LayerTypeEtherIP                     = gopacket.RegisterLayerType(16, gopacket.LayerTypeMetadata{"EtherIP", gopacket.DecodeFunc(decodeEtherIP)})
	LayerTypeEthernet                    = gopacket.RegisterLayerType(17, gopacket.LayerTypeMetadata{"Ethernet", gopacket.DecodeFunc(decodeEthernet)})
	LayerTypeGRE                         = gopacket.RegisterLayerType(18, gopacket.LayerTypeMetadata{"GRE", gopacket.DecodeFunc(decodeGRE)})
	LayerTypeICMPv4                      = gopacket.RegisterLayerType(19, gopacket.LayerTypeMetadata{"ICMPv4", gopacket.DecodeFunc(decodeICMPv4)})
	LayerTypeIPv4                        = gopacket.RegisterLayerType(20, gopacket.LayerTypeMetadata{"IPv4", gopacket.DecodeFunc(decodeIPv4)})
	LayerTypeIPv6                        = gopacket.RegisterLayerType(21, gopacket.LayerTypeMetadata{"IPv6", gopacket.DecodeFunc(decodeIPv6)})
	LayerTypeLLC                         = gopacket.RegisterLayerType(22, gopacket.LayerTypeMetadata{"LLC", gopacket.DecodeFunc(decodeLLC)})
	LayerTypeSNAP                        = gopacket.RegisterLayerType(23, gopacket.LayerTypeMetadata{"SNAP", gopacket.DecodeFunc(decodeSNAP)})
	LayerTypeMPLS                        = gopacket.RegisterLayerType(24, gopacket.LayerTypeMetadata{"MPLS", gopacket.DecodeFunc(decodeMPLS)})
	LayerTypePPP                         = gopacket.RegisterLayerType(25, gopacket.LayerTypeMetadata{"PPP", gopacket.DecodeFunc(decodePPP)})
	LayerTypePPPoE                       = gopacket.RegisterLayerType(26, gopacket.LayerTypeMetadata{"PPPoE", gopacket.DecodeFunc(decodePPPoE)})
	LayerTypeRUDP                        = gopacket.RegisterLayerType(27, gopacket.LayerTypeMetadata{"RUDP", gopacket.DecodeFunc(decodeRUDP)})
	LayerTypeSCTP                        = gopacket.RegisterLayerType(28, gopacket.LayerTypeMetadata{"SCTP", gopacket.DecodeFunc(decodeSCTP)})
	LayerTypeSCTPUnknownChunkType        = gopacket.RegisterLayerType(29, gopacket.LayerTypeMetadata{"SCTPUnknownChunkType", nil})
	LayerTypeSCTPData                    = gopacket.RegisterLayerType(30, gopacket.LayerTypeMetadata{"SCTPData", nil})
	LayerTypeSCTPInit                    = gopacket.RegisterLayerType(31, gopacket.LayerTypeMetadata{"SCTPInit", nil})
	LayerTypeSCTPSack                    = gopacket.RegisterLayerType(32, gopacket.LayerTypeMetadata{"SCTPSack", nil})
	LayerTypeSCTPHeartbeat               = gopacket.RegisterLayerType(33, gopacket.LayerTypeMetadata{"SCTPHeartbeat", nil})
	LayerTypeSCTPError                   = gopacket.RegisterLayerType(34, gopacket.LayerTypeMetadata{"SCTPError", nil})
	LayerTypeSCTPShutdown                = gopacket.RegisterLayerType(35, gopacket.LayerTypeMetadata{"SCTPShutdown", nil})
	LayerTypeSCTPShutdownAck             = gopacket.RegisterLayerType(36, gopacket.LayerTypeMetadata{"SCTPShutdownAck", nil})
	LayerTypeSCTPCookieEcho              = gopacket.RegisterLayerType(37, gopacket.LayerTypeMetadata{"SCTPCookieEcho", nil})
	LayerTypeSCTPEmptyLayer              = gopacket.RegisterLayerType(38, gopacket.LayerTypeMetadata{"SCTPEmptyLayer", nil})
	LayerTypeSCTPInitAck                 = gopacket.RegisterLayerType(39, gopacket.LayerTypeMetadata{"SCTPInitAck", nil})
	LayerTypeSCTPHeartbeatAck            = gopacket.RegisterLayerType(40, gopacket.LayerTypeMetadata{"SCTPHeartbeatAck", nil})
	LayerTypeSCTPAbort                   = gopacket.RegisterLayerType(41, gopacket.LayerTypeMetadata{"SCTPAbort", nil})
	LayerTypeSCTPShutdownComplete        = gopacket.RegisterLayerType(42, gopacket.LayerTypeMetadata{"SCTPShutdownComplete", nil})
	LayerTypeSCTPCookieAck               = gopacket.RegisterLayerType(43, gopacket.LayerTypeMetadata{"SCTPCookieAck", nil})
	LayerTypeTCP                         = gopacket.RegisterLayerType(44, gopacket.LayerTypeMetadata{"TCP", gopacket.DecodeFunc(decodeTCP)})
	LayerTypeUDP                         = gopacket.RegisterLayerType(45, gopacket.LayerTypeMetadata{"UDP", gopacket.DecodeFunc(decodeUDP)})
	LayerTypeIPv6HopByHop                = gopacket.RegisterLayerType(46, gopacket.LayerTypeMetadata{"IPv6HopByHop", gopacket.DecodeFunc(decodeIPv6HopByHop)})
	LayerTypeIPv6Routing                 = gopacket.RegisterLayerType(47, gopacket.LayerTypeMetadata{"IPv6Routing", gopacket.DecodeFunc(decodeIPv6Routing)})
	LayerTypeIPv6Fragment                = gopacket.RegisterLayerType(48, gopacket.LayerTypeMetadata{"IPv6Fragment", gopacket.DecodeFunc(decodeIPv6Fragment)})
	LayerTypeIPv6Destination             = gopacket.RegisterLayerType(49, gopacket.LayerTypeMetadata{"IPv6Destination", gopacket.DecodeFunc(decodeIPv6Destination)})
	LayerTypeIPSecAH                     = gopacket.RegisterLayerType(50, gopacket.LayerTypeMetadata{"IPSecAH", gopacket.DecodeFunc(decodeIPSecAH)})
	LayerTypeIPSecESP                    = gopacket.RegisterLayerType(51, gopacket.LayerTypeMetadata{"IPSecESP", gopacket.DecodeFunc(decodeIPSecESP)})
	LayerTypeUDPLite                     = gopacket.RegisterLayerType(52, gopacket.LayerTypeMetadata{"UDPLite", gopacket.DecodeFunc(decodeUDPLite)})
	LayerTypeFDDI                        = gopacket.RegisterLayerType(53, gopacket.LayerTypeMetadata{"FDDI", gopacket.DecodeFunc(decodeFDDI)})
	LayerTypeLoopback                    = gopacket.RegisterLayerType(54, gopacket.LayerTypeMetadata{"Loopback", gopacket.DecodeFunc(decodeLoopback)})
	LayerTypeEAP                         = gopacket.RegisterLayerType(55, gopacket.LayerTypeMetadata{"EAP", gopacket.DecodeFunc(decodeEAP)})
	LayerTypeEAPOL                       = gopacket.RegisterLayerType(56, gopacket.LayerTypeMetadata{"EAPOL", gopacket.DecodeFunc(decodeEAPOL)})
	LayerTypeICMPv6                      = gopacket.RegisterLayerType(57, gopacket.LayerTypeMetadata{"ICMPv6", gopacket.DecodeFunc(decodeICMPv6)})
	LayerTypeLinkLayerDiscovery          = gopacket.RegisterLayerType(58, gopacket.LayerTypeMetadata{"LinkLayerDiscovery", gopacket.DecodeFunc(decodeLinkLayerDiscovery)})
	LayerTypeCiscoDiscoveryInfo          = gopacket.RegisterLayerType(59, gopacket.LayerTypeMetadata{"CiscoDiscoveryInfo", gopacket.DecodeFunc(decodeCiscoDiscoveryInfo)})
	LayerTypeLinkLayerDiscoveryInfo      = gopacket.RegisterLayerType(60, gopacket.LayerTypeMetadata{"LinkLayerDiscoveryInfo", nil})
	LayerTypeNortelDiscovery             = gopacket.RegisterLayerType(61, gopacket.LayerTypeMetadata{"NortelDiscovery", gopacket.DecodeFunc(decodeNortelDiscovery)})
	LayerTypeIGMP                        = gopacket.RegisterLayerType(62, gopacket.LayerTypeMetadata{"IGMP", gopacket.DecodeFunc(decodeIGMP)})
	LayerTypePFLog                       = gopacket.RegisterLayerType(63, gopacket.LayerTypeMetadata{"PFLog", gopacket.DecodeFunc(decodePFLog)})
	LayerTypeRadioTap                    = gopacket.RegisterLayerType(64, gopacket.LayerTypeMetadata{"RadioTap", gopacket.DecodeFunc(decodeRadioTap)})
	LayerTypeDot11                       = gopacket.RegisterLayerType(65, gopacket.LayerTypeMetadata{"Dot11", gopacket.DecodeFunc(decodeDot11)})
	LayerTypeDot11Ctrl                   = gopacket.RegisterLayerType(66, gopacket.LayerTypeMetadata{"Dot11Ctrl", gopacket.DecodeFunc(decodeDot11Ctrl)})
	LayerTypeDot11Data                   = gopacket.RegisterLayerType(67, gopacket.LayerTypeMetadata{"Dot11Data", gopacket.DecodeFunc(decodeDot11Data)})
	LayerTypeDot11DataCFAck              = gopacket.RegisterLayerType(68, gopacket.LayerTypeMetadata{"Dot11DataCFAck", gopacket.DecodeFunc(decodeDot11DataCFAck)})
	LayerTypeDot11DataCFPoll             = gopacket.RegisterLayerType(69, gopacket.LayerTypeMetadata{"Dot11DataCFPoll", gopacket.DecodeFunc(decodeDot11DataCFPoll)})
	LayerTypeDot11DataCFAckPoll          = gopacket.RegisterLayerType(70, gopacket.LayerTypeMetadata{"Dot11DataCFAckPoll", gopacket.DecodeFunc(decodeDot11DataCFAckPoll)})
	LayerTypeDot11DataNull               = gopacket.RegisterLayerType(71, gopacket.LayerTypeMetadata{"Dot11DataNull", gopacket.DecodeFunc(decodeDot11DataNull)})
	LayerTypeDot11DataCFAckNoData        = gopacket.RegisterLayerType(72, gopacket.LayerTypeMetadata{"Dot11DataCFAck", gopacket.DecodeFunc(decodeDot11DataCFAck)})
	LayerTypeDot11DataCFPollNoData       = gopacket.RegisterLayerType(73, gopacket.LayerTypeMetadata{"Dot11DataCFPoll", gopacket.DecodeFunc(decodeDot11DataCFPoll)})
	LayerTypeDot11DataCFAckPollNoData    = gopacket.RegisterLayerType(74, gopacket.LayerTypeMetadata{"Dot11DataCFAckPoll", gopacket.DecodeFunc(decodeDot11DataCFAckPoll)})
	LayerTypeDot11DataQOSData            = gopacket.RegisterLayerType(75, gopacket.LayerTypeMetadata{"Dot11DataQOSData", gopacket.DecodeFunc(decodeDot11DataQOSData)})
	LayerTypeDot11DataQOSDataCFAck       = gopacket.RegisterLayerType(76, gopacket.LayerTypeMetadata{"Dot11DataQOSDataCFAck", gopacket.DecodeFunc(decodeDot11DataQOSDataCFAck)})
	LayerTypeDot11DataQOSDataCFPoll      = gopacket.RegisterLayerType(77, gopacket.LayerTypeMetadata{"Dot11DataQOSDataCFPoll", gopacket.DecodeFunc(decodeDot11DataQOSDataCFPoll)})
	LayerTypeDot11DataQOSDataCFAckPoll   = gopacket.RegisterLayerType(78, gopacket.LayerTypeMetadata{"Dot11DataQOSDataCFAckPoll", gopacket.DecodeFunc(decodeDot11DataQOSDataCFAckPoll)})
	LayerTypeDot11DataQOSNull            = gopacket.RegisterLayerType(79, gopacket.LayerTypeMetadata{"Dot11DataQOSNull", gopacket.DecodeFunc(decodeDot11DataQOSNull)})
	LayerTypeDot11DataQOSCFPollNoData    = gopacket.RegisterLayerType(80, gopacket.LayerTypeMetadata{"Dot11DataQOSCFPoll", gopacket.DecodeFunc(decodeDot11DataQOSCFPollNoData)})
	LayerTypeDot11DataQOSCFAckPollNoData = gopacket.RegisterLayerType(81, gopacket.LayerTypeMetadata{"Dot11DataQOSCFAckPoll", gopacket.DecodeFunc(decodeDot11DataQOSCFAckPollNoData)})
	LayerTypeDot11InformationElement     = gopacket.RegisterLayerType(82, gopacket.LayerTypeMetadata{"Dot11InformationElement", gopacket.DecodeFunc(decodeDot11InformationElement)})
	LayerTypeDot11CtrlCTS                = gopacket.RegisterLayerType(83, gopacket.LayerTypeMetadata{"Dot11CtrlCTS", gopacket.DecodeFunc(decodeDot11CtrlCTS)})
	LayerTypeDot11CtrlRTS                = gopacket.RegisterLayerType(84, gopacket.LayerTypeMetadata{"Dot11CtrlRTS", gopacket.DecodeFunc(decodeDot11CtrlRTS)})
	LayerTypeDot11CtrlBlockAckReq        = gopacket.RegisterLayerType(85, gopacket.LayerTypeMetadata{"Dot11CtrlBlockAckReq", gopacket.DecodeFunc(decodeDot11CtrlBlockAckReq)})
	LayerTypeDot11CtrlBlockAck           = gopacket.RegisterLayerType(86, gopacket.LayerTypeMetadata{"Dot11CtrlBlockAck", gopacket.DecodeFunc(decodeDot11CtrlBlockAck)})
	LayerTypeDot11CtrlPowersavePoll      = gopacket.RegisterLayerType(87, gopacket.LayerTypeMetadata{"Dot11CtrlPowersavePoll", gopacket.DecodeFunc(decodeDot11CtrlPowersavePoll)})
	LayerTypeDot11CtrlAck                = gopacket.RegisterLayerType(88, gopacket.LayerTypeMetadata{"Dot11CtrlAck", gopacket.DecodeFunc(decodeDot11CtrlAck)})
	LayerTypeDot11CtrlCFEnd              = gopacket.RegisterLayerType(89, gopacket.LayerTypeMetadata{"Dot11CtrlCFEnd", gopacket.DecodeFunc(decodeDot11CtrlCFEnd)})
	LayerTypeDot11CtrlCFEndAck           = gopacket.RegisterLayerType(90, gopacket.LayerTypeMetadata{"Dot11CtrlCFEndAck", gopacket.DecodeFunc(decodeDot11CtrlCFEndAck)})
	LayerTypeDot11MgmtAssociationReq     = gopacket.RegisterLayerType(91, gopacket.LayerTypeMetadata{"Dot11MgmtAssociationReq", gopacket.DecodeFunc(decodeDot11MgmtAssociationReq)})
	LayerTypeDot11MgmtAssociationResp    = gopacket.RegisterLayerType(92, gopacket.LayerTypeMetadata{"Dot11MgmtAssociationResp", gopacket.DecodeFunc(decodeDot11MgmtAssociationResp)})
	LayerTypeDot11MgmtReassociationReq   = gopacket.RegisterLayerType(93, gopacket.LayerTypeMetadata{"Dot11MgmtReassociationReq", gopacket.DecodeFunc(decodeDot11MgmtReassociationReq)})
	LayerTypeDot11MgmtReassociationResp  = gopacket.RegisterLayerType(94, gopacket.LayerTypeMetadata{"Dot11MgmtReassociationResp", gopacket.DecodeFunc(decodeDot11MgmtReassociationResp)})
	LayerTypeDot11MgmtProbeReq           = gopacket.RegisterLayerType(95, gopacket.LayerTypeMetadata{"Dot11MgmtProbeReq", gopacket.DecodeFunc(decodeDot11MgmtProbeReq)})
	LayerTypeDot11MgmtProbeResp          = gopacket.RegisterLayerType(96, gopacket.LayerTypeMetadata{"Dot11MgmtProbeResp", gopacket.DecodeFunc(decodeDot11MgmtProbeResp)})
	LayerTypeDot11MgmtMeasurementPilot   = gopacket.RegisterLayerType(97, gopacket.LayerTypeMetadata{"Dot11MgmtMeasurementPilot", gopacket.DecodeFunc(decodeDot11MgmtMeasurementPilot)})
	LayerTypeDot11MgmtBeacon             = gopacket.RegisterLayerType(98, gopacket.LayerTypeMetadata{"Dot11MgmtBeacon", gopacket.DecodeFunc(decodeDot11MgmtBeacon)})
	LayerTypeDot11MgmtATIM               = gopacket.RegisterLayerType(99, gopacket.LayerTypeMetadata{"Dot11MgmtATIM", gopacket.DecodeFunc(decodeDot11MgmtATIM)})
	LayerTypeDot11MgmtDisassociation     = gopacket.RegisterLayerType(100, gopacket.LayerTypeMetadata{"Dot11MgmtDisassociation", gopacket.DecodeFunc(decodeDot11MgmtDisassociation)})
	LayerTypeDot11MgmtAuthentication     = gopacket.RegisterLayerType(101, gopacket.LayerTypeMetadata{"Dot11MgmtAuthentication", gopacket.DecodeFunc(decodeDot11MgmtAuthentication)})
	LayerTypeDot11MgmtDeauthentication   = gopacket.RegisterLayerType(102, gopacket.LayerTypeMetadata{"Dot11MgmtDeauthentication", gopacket.DecodeFunc(decodeDot11MgmtDeauthentication)})
	LayerTypeDot11MgmtAction             = gopacket.RegisterLayerType(103, gopacket.LayerTypeMetadata{"Dot11MgmtAction", gopacket.DecodeFunc(decodeDot11MgmtAction)})
	LayerTypeDot11MgmtActionNoAck        = gopacket.RegisterLayerType(104, gopacket.LayerTypeMetadata{"Dot11MgmtActionNoAck", gopacket.DecodeFunc(decodeDot11MgmtActionNoAck)})
	LayerTypeDot11MgmtArubaWLAN          = gopacket.RegisterLayerType(105, gopacket.LayerTypeMetadata{"Dot11MgmtArubaWLAN", gopacket.DecodeFunc(decodeDot11MgmtArubaWLAN)})
	LayerTypeDot11WEP                    = gopacket.RegisterLayerType(106, gopacket.LayerTypeMetadata{"Dot11WEP", gopacket.DecodeFunc(decodeDot11WEP)})
<<<<<<< HEAD
	LayerTypeDNS                         = gopacket.RegisterLayerType(107, gopacket.LayerTypeMetadata{"DNS", gopacket.DecodeFunc(decodeDNS)})
=======
	LayerTypeUSB                         = gopacket.RegisterLayerType(107, gopacket.LayerTypeMetadata{"USB", gopacket.DecodeFunc(decodeUSB)})
	LayerTypeUSBRequestBlockSetup        = gopacket.RegisterLayerType(108, gopacket.LayerTypeMetadata{"USBRequestBlockSetup", gopacket.DecodeFunc(decodeUSBRequestBlockSetup)})
	LayerTypeUSBControl                  = gopacket.RegisterLayerType(109, gopacket.LayerTypeMetadata{"USBControl", gopacket.DecodeFunc(decodeUSBControl)})
	LayerTypeUSBInterrupt                = gopacket.RegisterLayerType(110, gopacket.LayerTypeMetadata{"USBInterrupt", gopacket.DecodeFunc(decodeUSBInterrupt)})
	LayerTypeUSBBulk                     = gopacket.RegisterLayerType(111, gopacket.LayerTypeMetadata{"USBBulk", gopacket.DecodeFunc(decodeUSBBulk)})
>>>>>>> d31ff1a8
)

var (
	// LayerClassIPNetwork contains TCP/IP network layer types.
	LayerClassIPNetwork = gopacket.NewLayerClass([]gopacket.LayerType{
		LayerTypeIPv4,
		LayerTypeIPv6,
	})
	// LayerClassIPTransport contains TCP/IP transport layer types.
	LayerClassIPTransport = gopacket.NewLayerClass([]gopacket.LayerType{
		LayerTypeTCP,
		LayerTypeUDP,
		LayerTypeSCTP,
	})
	// LayerClassIPControl contains TCP/IP control protocols.
	LayerClassIPControl = gopacket.NewLayerClass([]gopacket.LayerType{
		LayerTypeICMPv4,
		LayerTypeICMPv6,
	})
	// LayerClassSCTPChunk contains SCTP chunk types (not the top-level SCTP
	// layer).
	LayerClassSCTPChunk = gopacket.NewLayerClass([]gopacket.LayerType{
		LayerTypeSCTPUnknownChunkType,
		LayerTypeSCTPData,
		LayerTypeSCTPInit,
		LayerTypeSCTPSack,
		LayerTypeSCTPHeartbeat,
		LayerTypeSCTPError,
		LayerTypeSCTPShutdown,
		LayerTypeSCTPShutdownAck,
		LayerTypeSCTPCookieEcho,
		LayerTypeSCTPEmptyLayer,
		LayerTypeSCTPInitAck,
		LayerTypeSCTPHeartbeatAck,
		LayerTypeSCTPAbort,
		LayerTypeSCTPShutdownComplete,
		LayerTypeSCTPCookieAck,
	})
	// LayerClassIPv6Extension contains IPv6 extension headers.
	LayerClassIPv6Extension = gopacket.NewLayerClass([]gopacket.LayerType{
		LayerTypeIPv6HopByHop,
		LayerTypeIPv6Routing,
		LayerTypeIPv6Fragment,
		LayerTypeIPv6Destination,
	})
	LayerClassIPSec = gopacket.NewLayerClass([]gopacket.LayerType{
		LayerTypeIPSecAH,
		LayerTypeIPSecESP,
	})
)<|MERGE_RESOLUTION|>--- conflicted
+++ resolved
@@ -108,15 +108,12 @@
 	LayerTypeDot11MgmtActionNoAck        = gopacket.RegisterLayerType(104, gopacket.LayerTypeMetadata{"Dot11MgmtActionNoAck", gopacket.DecodeFunc(decodeDot11MgmtActionNoAck)})
 	LayerTypeDot11MgmtArubaWLAN          = gopacket.RegisterLayerType(105, gopacket.LayerTypeMetadata{"Dot11MgmtArubaWLAN", gopacket.DecodeFunc(decodeDot11MgmtArubaWLAN)})
 	LayerTypeDot11WEP                    = gopacket.RegisterLayerType(106, gopacket.LayerTypeMetadata{"Dot11WEP", gopacket.DecodeFunc(decodeDot11WEP)})
-<<<<<<< HEAD
 	LayerTypeDNS                         = gopacket.RegisterLayerType(107, gopacket.LayerTypeMetadata{"DNS", gopacket.DecodeFunc(decodeDNS)})
-=======
-	LayerTypeUSB                         = gopacket.RegisterLayerType(107, gopacket.LayerTypeMetadata{"USB", gopacket.DecodeFunc(decodeUSB)})
-	LayerTypeUSBRequestBlockSetup        = gopacket.RegisterLayerType(108, gopacket.LayerTypeMetadata{"USBRequestBlockSetup", gopacket.DecodeFunc(decodeUSBRequestBlockSetup)})
-	LayerTypeUSBControl                  = gopacket.RegisterLayerType(109, gopacket.LayerTypeMetadata{"USBControl", gopacket.DecodeFunc(decodeUSBControl)})
-	LayerTypeUSBInterrupt                = gopacket.RegisterLayerType(110, gopacket.LayerTypeMetadata{"USBInterrupt", gopacket.DecodeFunc(decodeUSBInterrupt)})
-	LayerTypeUSBBulk                     = gopacket.RegisterLayerType(111, gopacket.LayerTypeMetadata{"USBBulk", gopacket.DecodeFunc(decodeUSBBulk)})
->>>>>>> d31ff1a8
+	LayerTypeUSB                         = gopacket.RegisterLayerType(108, gopacket.LayerTypeMetadata{"USB", gopacket.DecodeFunc(decodeUSB)})
+	LayerTypeUSBRequestBlockSetup        = gopacket.RegisterLayerType(109, gopacket.LayerTypeMetadata{"USBRequestBlockSetup", gopacket.DecodeFunc(decodeUSBRequestBlockSetup)})
+	LayerTypeUSBControl                  = gopacket.RegisterLayerType(110, gopacket.LayerTypeMetadata{"USBControl", gopacket.DecodeFunc(decodeUSBControl)})
+	LayerTypeUSBInterrupt                = gopacket.RegisterLayerType(111, gopacket.LayerTypeMetadata{"USBInterrupt", gopacket.DecodeFunc(decodeUSBInterrupt)})
+	LayerTypeUSBBulk                     = gopacket.RegisterLayerType(112, gopacket.LayerTypeMetadata{"USBBulk", gopacket.DecodeFunc(decodeUSBBulk)})
 )
 
 var (
